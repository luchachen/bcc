/*
 * Copyright (c) 2015 PLUMgrid, Inc.
 *
 * Licensed under the Apache License, Version 2.0 (the "License");
 * you may not use this file except in compliance with the License.
 * You may obtain a copy of the License at
 *
 * http://www.apache.org/licenses/LICENSE-2.0
 *
 * Unless required by applicable law or agreed to in writing, software
 * distributed under the License is distributed on an "AS IS" BASIS,
 * WITHOUT WARRANTIES OR CONDITIONS OF ANY KIND, either express or implied.
 * See the License for the specific language governing permissions and
 * limitations under the License.
 */

#include <map>
#include <string>
#include <algorithm>
#include <fcntl.h>
#include <ftw.h>
#include <map>
#include <stdlib.h>
#include <stdio.h>
#include <string>
#include <sys/stat.h>
#include <sys/types.h>
#include <sys/utsname.h>
#include <unistd.h>
#include <utility>
#include <vector>
#include <iostream>
#include <linux/bpf.h>

#include <clang/Basic/FileManager.h>
#include <clang/Basic/TargetInfo.h>
#include <clang/CodeGen/BackendUtil.h>
#include <clang/CodeGen/CodeGenAction.h>
#include <clang/Driver/Compilation.h>
#include <clang/Driver/Driver.h>
#include <clang/Driver/Job.h>
#include <clang/Driver/Tool.h>
#include <clang/Frontend/CompilerInstance.h>
#include <clang/Frontend/CompilerInvocation.h>
#include <clang/Frontend/FrontendActions.h>
#include <clang/Frontend/FrontendDiagnostic.h>
#include <clang/Frontend/TextDiagnosticPrinter.h>
#include <clang/FrontendTool/Utils.h>
#include <clang/Lex/PreprocessorOptions.h>

#include <llvm/IR/Module.h>

#include "bcc_exception.h"
#include "bpf_module.h"
#include "exported_files.h"
#include "kbuild_helper.h"
#include "b_frontend_action.h"
#include "tp_frontend_action.h"
#include "loader.h"
#include "arch_helper.h"

using std::map;
using std::string;
using std::unique_ptr;
using std::vector;

namespace ebpf {

ClangLoader::ClangLoader(llvm::LLVMContext *ctx, unsigned flags)
    : ctx_(ctx), flags_(flags)
{
  for (auto f : ExportedFiles::headers())
    remapped_files_[f.first] = llvm::MemoryBuffer::getMemBuffer(f.second);
}

ClangLoader::~ClangLoader() {}

namespace
{

bool is_dir(const string& path)
{
  struct stat buf;

  if (::stat (path.c_str (), &buf) < 0)
    return false;

  return S_ISDIR(buf.st_mode);
}

std::pair<bool, string> get_kernel_path_info(const string kdir)
{
  if (is_dir(kdir + "/build") && is_dir(kdir + "/source"))
    return std::make_pair (true, "source");

  const char* suffix_from_env = ::getenv("BCC_KERNEL_MODULES_SUFFIX");
  if (suffix_from_env)
    return std::make_pair(false, string(suffix_from_env));

  return std::make_pair(false, "build");
}

}

int ClangLoader::parse(unique_ptr<llvm::Module> *mod, TableStorage &ts,
                       const string &file, bool in_memory, const char *cflags[],
                       int ncflags, const std::string &id, FuncSource &func_src,
                       std::string &mod_src) {
  string main_path = "/virtual/main.c";
  unique_ptr<llvm::MemoryBuffer> main_buf;
  struct utsname un;
  uname(&un);
  string kdir, kpath, kout;
  const char *kpath_env = ::getenv("BCC_KERNEL_SOURCE");
  const char *kout_env = ::getenv("BCC_KERNEL_OUT");
  bool has_kpath_source = false;
  bool has_kout = false;

  if (kpath_env) {
    kpath = string(kpath_env);
  } else {
    kdir = string(KERNEL_MODULES_DIR) + "/" + un.release;
    auto kernel_path_info = get_kernel_path_info(kdir);
    has_kpath_source = kernel_path_info.first;
    kpath = kdir + "/" + kernel_path_info.second;
  }

  if (kout_env) {
    kout = string(kout_env);
    has_kout = true;
  }

  if (flags_ & DEBUG_PREPROCESSOR)
    std::cout << "Running from kernel directory at: " << kpath.c_str() << "\n";

  // clang needs to run inside the kernel dir
  DirStack dstack(kpath);
  if (!dstack.ok())
    return -1;

  string abs_file;
  if (in_memory) {
    abs_file = main_path;
    main_buf = llvm::MemoryBuffer::getMemBuffer(file);
  } else {
    if (file.substr(0, 1) == "/")
      abs_file = file;
    else
      abs_file = string(dstack.cwd()) + "/" + file;
  }

  // -fno-color-diagnostics: this is a workaround for a bug in llvm terminalHasColors() as of
  // 22 Jul 2016. Also see bcc #615.
  // Enable -O2 for clang. In clang 5.0, -O0 may result in function marking as
  // noinline and optnone (if not always inlining).
  // Note that first argument is ignored in clang compilation invocation.
  vector<const char *> flags_cstr({"-O0", "-O2", "-emit-llvm", "-I", dstack.cwd(),
                                   "-Wno-deprecated-declarations",
                                   "-Wno-gnu-variable-sized-type-not-at-end",
                                   "-Wno-pragma-once-outside-header",
                                   "-Wno-address-of-packed-member",
                                   "-Wno-unknown-warning-option",
                                   "-fno-color-diagnostics",
                                   "-fno-unwind-tables",
                                   "-fno-asynchronous-unwind-tables",
                                   "-x", "c", "-c", abs_file.c_str()});

  KBuildHelper kbuild_helper(kpath_env ? kpath : kdir, has_kpath_source, has_kout);

  KBuildHelper kbuild_helperout(kout_env ? kout: kdir, has_kpath_source, has_kout);

  vector<string> kflags;
  if (kbuild_helperout.get_flags(un.machine, &kflags))
    return -1;

  if (kbuild_helper.get_flags(un.machine, &kflags))
    return -1;
  if (flags_ & DEBUG_SOURCE)
    flags_cstr.push_back("-g");
  for (auto it = kflags.begin(); it != kflags.end(); ++it)
    flags_cstr.push_back(it->c_str());

  vector<const char *> flags_cstr_rem;
  flags_cstr_rem.push_back("-include");
  flags_cstr_rem.push_back("/virtual/include/bcc/helpers.h");
  flags_cstr_rem.push_back("-isystem");
  flags_cstr_rem.push_back("/virtual/include");
  if (cflags) {
    for (auto i = 0; i < ncflags; ++i)
      flags_cstr_rem.push_back(cflags[i]);
  }
#ifdef CUR_CPU_IDENTIFIER
  string cur_cpu_flag = string("-DCUR_CPU_IDENTIFIER=") + CUR_CPU_IDENTIFIER;
  flags_cstr_rem.push_back(cur_cpu_flag.c_str());
#endif

  if (do_compile(mod, ts, in_memory, flags_cstr, flags_cstr_rem, main_path,
                 main_buf, id, func_src, mod_src, true)) {
#if BCC_BACKUP_COMPILE != 1
    return -1;
#else
    // try one more time to compile with system bpf.h
    llvm::errs() << "WARNING: compilation failure, trying with system bpf.h\n";

    ts.DeletePrefix(Path({id}));
    func_src.clear();
    mod_src.clear();
    if (do_compile(mod, ts, in_memory, flags_cstr, flags_cstr_rem, main_path,
                   main_buf, id, func_src, mod_src, false))
      return -1;
#endif
  }

  return 0;
}

void *get_clang_target_cb(bcc_arch_t arch)
{
  const char *ret;

  switch(arch) {
    case BCC_ARCH_PPC_LE:
      ret = "powerpc64le-unknown-linux-gnu";
      break;
    case BCC_ARCH_PPC:
      ret = "powerpc64-unknown-linux-gnu";
      break;
    case BCC_ARCH_S390X:
      ret = "s390x-ibm-linux-gnu";
      break;
    case BCC_ARCH_ARM64:
      ret = "aarch64-unknown-linux-gnu";
      break;
    case BCC_ARCH_ARM:
      ret = "armv7a-none-eabi";
      break;
    default:
      ret = "x86_64-unknown-linux-gnu";
  }

  return (void *)ret;
}

string get_clang_target(void) {
  const char *ret;

  ret = (const char *)run_arch_callback(get_clang_target_cb);
  return string(ret);
}

int ClangLoader::do_compile(unique_ptr<llvm::Module> *mod, TableStorage &ts,
                            bool in_memory,
                            const vector<const char *> &flags_cstr_in,
                            const vector<const char *> &flags_cstr_rem,
                            const std::string &main_path,
                            const unique_ptr<llvm::MemoryBuffer> &main_buf,
                            const std::string &id, FuncSource &func_src,
                            std::string &mod_src, bool use_internal_bpfh) {
  using namespace clang;

  vector<const char *> flags_cstr = flags_cstr_in;
  if (use_internal_bpfh) {
    flags_cstr.push_back("-include");
    flags_cstr.push_back("/virtual/include/bcc/bpf.h");
  }
  flags_cstr.insert(flags_cstr.end(), flags_cstr_rem.begin(),
                    flags_cstr_rem.end());

  // set up the error reporting class
  IntrusiveRefCntPtr<DiagnosticOptions> diag_opts(new DiagnosticOptions());
  auto diag_client = new TextDiagnosticPrinter(llvm::errs(), &*diag_opts);

  IntrusiveRefCntPtr<DiagnosticIDs> DiagID(new DiagnosticIDs());
  DiagnosticsEngine diags(DiagID, &*diag_opts, diag_client);

  // set up the command line argument wrapper
<<<<<<< HEAD

  string target_triple = get_clang_target();
  driver::Driver drv("", target_triple, diags);

=======
#if defined(__powerpc64__)
#if defined(_CALL_ELF) && _CALL_ELF == 2
  driver::Driver drv("", "powerpc64le-unknown-linux-gnu", diags);
#else
  driver::Driver drv("", "powerpc64-unknown-linux-gnu", diags);
#endif
#elif defined(__s390x__)
  driver::Driver drv("", "s390x-ibm-linux-gnu", diags);
#elif defined(__aarch64__)
  driver::Driver drv("", "aarch64-unknown-linux-gnu", diags);
#elif defined(__arm__)
  driver::Driver drv("", "armv7l-unknown-linux-gnueabi", diags);
#else
  driver::Driver drv("", "x86_64-unknown-linux-gnu", diags);
#endif
>>>>>>> 8eb8fb2e
  drv.setTitle("bcc-clang-driver");
  drv.setCheckInputsExist(false);

  unique_ptr<driver::Compilation> compilation(drv.BuildCompilation(flags_cstr));
  if (!compilation)
    return -1;

  // expect exactly 1 job, otherwise error
  const driver::JobList &jobs = compilation->getJobs();
  if (jobs.size() != 1 || !isa<driver::Command>(*jobs.begin())) {
    SmallString<256> msg;
    llvm::raw_svector_ostream os(msg);
    jobs.Print(os, "; ", true);
    diags.Report(diag::err_fe_expected_compiler_job) << os.str();
    return -1;
  }

  const driver::Command &cmd = cast<driver::Command>(*jobs.begin());
  if (llvm::StringRef(cmd.getCreator().getName()) != "clang") {
    diags.Report(diag::err_fe_expected_clang_command);
    return -1;
  }

  // Initialize a compiler invocation object from the clang (-cc1) arguments.
  const driver::ArgStringList &ccargs = cmd.getArguments();

  if (flags_ & DEBUG_PREPROCESSOR) {
    llvm::errs() << "clang";
    for (auto arg : ccargs)
      llvm::errs() << " " << arg;
    llvm::errs() << "\n";
  }

  // pre-compilation pass for generating tracepoint structures
  CompilerInstance compiler0;
  CompilerInvocation &invocation0 = compiler0.getInvocation();
  if (!CompilerInvocation::CreateFromArgs(
          invocation0, const_cast<const char **>(ccargs.data()),
          const_cast<const char **>(ccargs.data()) + ccargs.size(), diags))
    return -1;

  invocation0.getPreprocessorOpts().RetainRemappedFileBuffers = true;
  for (const auto &f : remapped_files_)
    invocation0.getPreprocessorOpts().addRemappedFile(f.first, &*f.second);

  if (in_memory) {
    invocation0.getPreprocessorOpts().addRemappedFile(main_path, &*main_buf);
    invocation0.getFrontendOpts().Inputs.clear();
    invocation0.getFrontendOpts().Inputs.push_back(FrontendInputFile(
        main_path, FrontendOptions::getInputKindForExtension("c")));
  }
  invocation0.getFrontendOpts().DisableFree = false;

  compiler0.createDiagnostics(new IgnoringDiagConsumer());

  // capture the rewritten c file
  string out_str;
  llvm::raw_string_ostream os(out_str);
  TracepointFrontendAction tpact(os);
  compiler0.ExecuteAction(tpact); // ignore errors, they will be reported later
  unique_ptr<llvm::MemoryBuffer> out_buf = llvm::MemoryBuffer::getMemBuffer(out_str);

  // first pass
  CompilerInstance compiler1;
  CompilerInvocation &invocation1 = compiler1.getInvocation();
  if (!CompilerInvocation::CreateFromArgs(
          invocation1, const_cast<const char **>(ccargs.data()),
          const_cast<const char **>(ccargs.data()) + ccargs.size(), diags))
    return -1;

  // This option instructs clang whether or not to free the file buffers that we
  // give to it. Since the embedded header files should be copied fewer times
  // and reused if possible, set this flag to true.
  invocation1.getPreprocessorOpts().RetainRemappedFileBuffers = true;
  for (const auto &f : remapped_files_)
    invocation1.getPreprocessorOpts().addRemappedFile(f.first, &*f.second);
  invocation1.getPreprocessorOpts().addRemappedFile(main_path, &*out_buf);
  invocation1.getFrontendOpts().Inputs.clear();
  invocation1.getFrontendOpts().Inputs.push_back(FrontendInputFile(
      main_path, FrontendOptions::getInputKindForExtension("c")));
  invocation1.getFrontendOpts().DisableFree = false;

  compiler1.createDiagnostics();

  // capture the rewritten c file
  string out_str1;
  llvm::raw_string_ostream os1(out_str1);
  BFrontendAction bact(os1, flags_, ts, id, main_path, func_src, mod_src);
  if (!compiler1.ExecuteAction(bact))
    return -1;
  unique_ptr<llvm::MemoryBuffer> out_buf1 = llvm::MemoryBuffer::getMemBuffer(out_str1);

  // second pass, clear input and take rewrite buffer
  CompilerInstance compiler2;
  CompilerInvocation &invocation2 = compiler2.getInvocation();
  if (!CompilerInvocation::CreateFromArgs(
          invocation2, const_cast<const char **>(ccargs.data()),
          const_cast<const char **>(ccargs.data()) + ccargs.size(), diags))
    return -1;
  invocation2.getPreprocessorOpts().RetainRemappedFileBuffers = true;
  for (const auto &f : remapped_files_)
    invocation2.getPreprocessorOpts().addRemappedFile(f.first, &*f.second);
  invocation2.getPreprocessorOpts().addRemappedFile(main_path, &*out_buf1);
  invocation2.getFrontendOpts().Inputs.clear();
  invocation2.getFrontendOpts().Inputs.push_back(FrontendInputFile(
      main_path, FrontendOptions::getInputKindForExtension("c")));
  invocation2.getFrontendOpts().DisableFree = false;
  invocation2.getCodeGenOpts().DisableFree = false;
  // Resort to normal inlining. In -O0 the default is OnlyAlwaysInlining and
  // clang might add noinline attribute even for functions with inline hint.
  invocation2.getCodeGenOpts().setInlining(CodeGenOptions::NormalInlining);
  // suppress warnings in the 2nd pass, but bail out on errors (our fault)
  invocation2.getDiagnosticOpts().IgnoreWarnings = true;
  compiler2.createDiagnostics();

  EmitLLVMOnlyAction ir_act(&*ctx_);
  if (!compiler2.ExecuteAction(ir_act))
    return -1;
  *mod = ir_act.takeModule();

  return 0;
}

const char * FuncSource::src(const std::string& name) {
  auto src = funcs_.find(name);
  if (src == funcs_.end())
    return "";
  return src->second.src_.data();
}

const char * FuncSource::src_rewritten(const std::string& name) {
  auto src = funcs_.find(name);
  if (src == funcs_.end())
    return "";
  return src->second.src_rewritten_.data();
}

void FuncSource::set_src(const std::string& name, const std::string& src) {
  funcs_[name].src_ = src;
}

void FuncSource::set_src_rewritten(const std::string& name, const std::string& src) {
  funcs_[name].src_rewritten_ = src;
}

}  // namespace ebpf<|MERGE_RESOLUTION|>--- conflicted
+++ resolved
@@ -232,7 +232,7 @@
       ret = "aarch64-unknown-linux-gnu";
       break;
     case BCC_ARCH_ARM:
-      ret = "armv7a-none-eabi";
+      ret = "armv7l-unknown-linux-gnueabi";
       break;
     default:
       ret = "x86_64-unknown-linux-gnu";
@@ -274,28 +274,10 @@
   DiagnosticsEngine diags(DiagID, &*diag_opts, diag_client);
 
   // set up the command line argument wrapper
-<<<<<<< HEAD
 
   string target_triple = get_clang_target();
   driver::Driver drv("", target_triple, diags);
 
-=======
-#if defined(__powerpc64__)
-#if defined(_CALL_ELF) && _CALL_ELF == 2
-  driver::Driver drv("", "powerpc64le-unknown-linux-gnu", diags);
-#else
-  driver::Driver drv("", "powerpc64-unknown-linux-gnu", diags);
-#endif
-#elif defined(__s390x__)
-  driver::Driver drv("", "s390x-ibm-linux-gnu", diags);
-#elif defined(__aarch64__)
-  driver::Driver drv("", "aarch64-unknown-linux-gnu", diags);
-#elif defined(__arm__)
-  driver::Driver drv("", "armv7l-unknown-linux-gnueabi", diags);
-#else
-  driver::Driver drv("", "x86_64-unknown-linux-gnu", diags);
-#endif
->>>>>>> 8eb8fb2e
   drv.setTitle("bcc-clang-driver");
   drv.setCheckInputsExist(false);
 
