/*
 * Copyright (c) 2015 PLUMgrid, Inc.
 *
 * Licensed under the Apache License, Version 2.0 (the "License");
 * you may not use this file except in compliance with the License.
 * You may obtain a copy of the License at
 *
 * http://www.apache.org/licenses/LICENSE-2.0
 *
 * Unless required by applicable law or agreed to in writing, software
 * distributed under the License is distributed on an "AS IS" BASIS,
 * WITHOUT WARRANTIES OR CONDITIONS OF ANY KIND, either express or implied.
 * See the License for the specific language governing permissions and
 * limitations under the License.
 */
#include <linux/bpf.h>
#include <linux/version.h>
#include <sys/utsname.h>
#include <unistd.h>
#include <stdlib.h>

#include <clang/AST/ASTConsumer.h>
#include <clang/AST/ASTContext.h>
#include <clang/AST/RecordLayout.h>
#include <clang/Frontend/CompilerInstance.h>
#include <clang/Frontend/MultiplexConsumer.h>
#include <clang/Rewrite/Core/Rewriter.h>

#include "b_frontend_action.h"
#include "bpf_module.h"
#include "common.h"
#include "loader.h"
#include "table_storage.h"
#include "arch_helper.h"

#include "libbpf.h"

namespace ebpf {

constexpr int MAX_CALLING_CONV_REGS = 6;
const char *calling_conv_regs_x86[] = {
  "di", "si", "dx", "cx", "r8", "r9"
};
const char *calling_conv_regs_ppc[] = {"gpr[3]", "gpr[4]", "gpr[5]",
                                       "gpr[6]", "gpr[7]", "gpr[8]"};

const char *calling_conv_regs_s390x[] = {"gprs[2]", "gprs[3]", "gprs[4]",
					 "gprs[5]", "gprs[6]" };

const char *calling_conv_regs_arm64[] = {"regs[0]", "regs[1]", "regs[2]",
                                       "regs[3]", "regs[4]", "regs[5]"};

<<<<<<< HEAD
const char *calling_conv_regs_arm[] = {"regs[0]", "regs[1]", "regs[2]",
                                       "regs[3]", "regs[4]", "regs[5]"};

void *get_call_conv_cb(bcc_arch_t arch)
{
  const char **ret;

  switch(arch) {
    case BCC_ARCH_PPC:
    case BCC_ARCH_PPC_LE:
      ret = calling_conv_regs_ppc;
      break;
    case BCC_ARCH_S390X:
      ret = calling_conv_regs_s390x;
      break;
    case BCC_ARCH_ARM64:
      ret = calling_conv_regs_arm64;
      break;
    case BCC_ARCH_ARM:
      ret = calling_conv_regs_arm;
      break;
    default:
      ret = calling_conv_regs_x86;
  }

  return (void *)ret;
}

const char **get_call_conv(void) {
  const char **ret;

  ret = (const char **)run_arch_callback(get_call_conv_cb);
  return ret;
}
=======
const char *calling_conv_regs_arm[] = {"uregs[0]", "uregs[1]", "uregs[2]",
                                       "uregs[3]"};

// todo: support more archs
#if defined(__powerpc__)
const char **calling_conv_regs = calling_conv_regs_ppc;
#elif defined(__s390x__)
const char **calling_conv_regs = calling_conv_regs_s390x;
#elif defined(__aarch64__)
const char **calling_conv_regs = calling_conv_regs_arm64;
#elif defined(__arm__)
const char **calling_conv_regs = calling_conv_regs_arm;
#else
const char **calling_conv_regs = calling_conv_regs_x86;
#endif
>>>>>>> 8eb8fb2e

using std::map;
using std::move;
using std::set;
using std::string;
using std::to_string;
using std::unique_ptr;
using std::vector;
using namespace clang;

class ProbeChecker : public RecursiveASTVisitor<ProbeChecker> {
 public:
  explicit ProbeChecker(Expr *arg, const set<Decl *> &ptregs)
      : needs_probe_(false), is_transitive_(false), ptregs_(ptregs) {
    if (arg) {
      TraverseStmt(arg);
      if (arg->getType()->isPointerType())
        is_transitive_ = needs_probe_;
    }
  }
  bool VisitCallExpr(CallExpr *E) {
    needs_probe_ = false;
    if (VarDecl *V = dyn_cast<VarDecl>(E->getCalleeDecl())) {
      needs_probe_ = V->getName() == "bpf_get_current_task";
    }
    return false;
  }
  bool VisitDeclRefExpr(DeclRefExpr *E) {
    if (ptregs_.find(E->getDecl()) != ptregs_.end())
      needs_probe_ = true;
    return true;
  }
  bool needs_probe() const { return needs_probe_; }
  bool is_transitive() const { return is_transitive_; }
 private:
  bool needs_probe_;
  bool is_transitive_;
  const set<Decl *> &ptregs_;
};

// Visit a piece of the AST and mark it as needing probe reads
class ProbeSetter : public RecursiveASTVisitor<ProbeSetter> {
 public:
  explicit ProbeSetter(set<Decl *> *ptregs) : ptregs_(ptregs) {}
  bool VisitDeclRefExpr(DeclRefExpr *E) {
    ptregs_->insert(E->getDecl());
    return true;
  }
 private:
  set<Decl *> *ptregs_;
};

MapVisitor::MapVisitor(set<Decl *> &m) : m_(m) {}

bool MapVisitor::VisitCallExpr(CallExpr *Call) {
  if (MemberExpr *Memb = dyn_cast<MemberExpr>(Call->getCallee()->IgnoreImplicit())) {
    StringRef memb_name = Memb->getMemberDecl()->getName();
    if (DeclRefExpr *Ref = dyn_cast<DeclRefExpr>(Memb->getBase())) {
      if (SectionAttr *A = Ref->getDecl()->getAttr<SectionAttr>()) {
        if (!A->getName().startswith("maps"))
          return true;

        if (memb_name == "update" || memb_name == "insert") {
          if (ProbeChecker(Call->getArg(1), ptregs_).needs_probe()) {
            m_.insert(Ref->getDecl());
          }
        }
      }
    }
  }
  return true;
}

ProbeVisitor::ProbeVisitor(ASTContext &C, Rewriter &rewriter, set<Decl *> &m) :
  C(C), rewriter_(rewriter), m_(m) {}

bool ProbeVisitor::VisitVarDecl(VarDecl *Decl) {
  if (Expr *E = Decl->getInit()) {
    if (ProbeChecker(E, ptregs_).is_transitive())
      set_ptreg(Decl);
  }
  return true;
}
bool ProbeVisitor::VisitCallExpr(CallExpr *Call) {
  if (FunctionDecl *F = dyn_cast<FunctionDecl>(Call->getCalleeDecl())) {
    if (F->hasBody()) {
      unsigned i = 0;
      for (auto arg : Call->arguments()) {
        if (ProbeChecker(arg, ptregs_).needs_probe())
          ptregs_.insert(F->getParamDecl(i));
        ++i;
      }
      if (fn_visited_.find(F) == fn_visited_.end()) {
        fn_visited_.insert(F);
        TraverseDecl(F);
      }
    }
  }
  return true;
}
bool ProbeVisitor::VisitBinaryOperator(BinaryOperator *E) {
  if (!E->isAssignmentOp())
    return true;
  // copy probe attribute from RHS to LHS if present
  if (ProbeChecker(E->getRHS(), ptregs_).is_transitive()) {
    ProbeSetter setter(&ptregs_);
    setter.TraverseStmt(E->getLHS());
  } else if (E->isAssignmentOp() && E->getRHS()->getStmtClass() == Stmt::CallExprClass) {
    CallExpr *Call = dyn_cast<CallExpr>(E->getRHS());
    if (MemberExpr *Memb = dyn_cast<MemberExpr>(Call->getCallee()->IgnoreImplicit())) {
      StringRef memb_name = Memb->getMemberDecl()->getName();
      if (DeclRefExpr *Ref = dyn_cast<DeclRefExpr>(Memb->getBase())) {
        if (SectionAttr *A = Ref->getDecl()->getAttr<SectionAttr>()) {
          if (!A->getName().startswith("maps"))
            return true;

          if (memb_name == "lookup" || memb_name == "lookup_or_init") {
            if (m_.find(Ref->getDecl()) != m_.end()) {
            // Retrieved an external pointer from a map, mark LHS as external pointer.
              ProbeSetter setter(&ptregs_);
              setter.TraverseStmt(E->getLHS());
            }
          }
        }
      }
    }
  }
  return true;
}
bool ProbeVisitor::VisitUnaryOperator(UnaryOperator *E) {
  if (E->getOpcode() != UO_Deref)
    return true;
  if (memb_visited_.find(E) != memb_visited_.end())
    return true;
  if (!ProbeChecker(E, ptregs_).needs_probe())
    return true;
  memb_visited_.insert(E);
  Expr *sub = E->getSubExpr();
  string rhs = rewriter_.getRewrittenText(expansionRange(sub->getSourceRange()));
  string text;
  text = "({ typeof(" + E->getType().getAsString() + ") _val; __builtin_memset(&_val, 0, sizeof(_val));";
<<<<<<< HEAD
  text += " bpf_probe_read(&_val, sizeof(_val), (u64)";
=======
  text += " bpf_probe_read(&_val, sizeof(_val), (char *)";
>>>>>>> 8eb8fb2e
  text += rhs + "); _val; })";
  rewriter_.ReplaceText(expansionRange(E->getSourceRange()), text);
  return true;
}
bool ProbeVisitor::VisitMemberExpr(MemberExpr *E) {
  if (memb_visited_.find(E) != memb_visited_.end()) return true;

  // Checks to see if the expression references something that needs to be run
  // through bpf_probe_read.
  if (!ProbeChecker(E, ptregs_).needs_probe())
    return true;

  Expr *base;
  SourceLocation rhs_start, member;
  bool found = false;
  for (MemberExpr *M = E; M; M = dyn_cast<MemberExpr>(M->getBase())) {
    memb_visited_.insert(M);
    rhs_start = M->getLocEnd();
    base = M->getBase();
    member = M->getMemberLoc();
    if (M->isArrow()) {
      found = true;
      break;
    }
  }
  if (!found)
    return true;
  if (member.isInvalid()) {
    error(base->getLocEnd(), "internal error: MemberLoc is invalid while preparing probe rewrite");
    return false;
  }
  string rhs = rewriter_.getRewrittenText(expansionRange(SourceRange(rhs_start, E->getLocEnd())));
  string base_type = base->getType()->getPointeeType().getAsString();
  string pre, post;
  pre = "({ typeof(" + E->getType().getAsString() + ") _val; __builtin_memset(&_val, 0, sizeof(_val));";
<<<<<<< HEAD
  pre += " bpf_probe_read(&_val, sizeof(_val), (u64)&";
  post = rhs + "); _val; })";
=======
  pre += " bpf_probe_read(&_val, sizeof(_val), (char *)";
  post = " + offsetof(" + base_type + ", " + rhs + ")";
  post += "); _val; })";
>>>>>>> 8eb8fb2e
  rewriter_.InsertText(E->getLocStart(), pre);
  rewriter_.ReplaceText(expansionRange(SourceRange(member, E->getLocEnd())), post);
  return true;
}

SourceRange
ProbeVisitor::expansionRange(SourceRange range) {
  return rewriter_.getSourceMgr().getExpansionRange(range);
}

template <unsigned N>
DiagnosticBuilder ProbeVisitor::error(SourceLocation loc, const char (&fmt)[N]) {
  unsigned int diag_id = C.getDiagnostics().getCustomDiagID(DiagnosticsEngine::Error, fmt);
  return C.getDiagnostics().Report(loc, diag_id);
}

BTypeVisitor::BTypeVisitor(ASTContext &C, BFrontendAction &fe)
    : C(C), diag_(C.getDiagnostics()), fe_(fe), rewriter_(fe.rewriter()), out_(llvm::errs()) {}

bool BTypeVisitor::VisitFunctionDecl(FunctionDecl *D) {
  const char **calling_conv_regs = get_call_conv();

  // put each non-static non-inline function decl in its own section, to be
  // extracted by the MemoryManager
  auto real_start_loc = rewriter_.getSourceMgr().getFileLoc(D->getLocStart());
  if (fe_.is_rewritable_ext_func(D)) {
    current_fn_ = D->getName();
    string bd = rewriter_.getRewrittenText(expansionRange(D->getSourceRange()));
    fe_.func_src_.set_src(current_fn_, bd);
    fe_.func_range_[current_fn_] = expansionRange(D->getSourceRange());
    string attr = string("__attribute__((section(\"") + BPF_FN_PREFIX + D->getName().str() + "\")))\n";
    rewriter_.InsertText(real_start_loc, attr);
    if (D->param_size() > MAX_CALLING_CONV_REGS + 1) {
      error(D->getParamDecl(MAX_CALLING_CONV_REGS + 1)->getLocStart(),
            "too many arguments, bcc only supports in-register parameters");
      return false;
    }
    // remember the arg names of the current function...first one is the ctx
    fn_args_.clear();
    string preamble = "{";
    for (auto arg_it = D->param_begin(); arg_it != D->param_end(); arg_it++) {
      auto arg = *arg_it;
      if (arg->getName() == "") {
        error(arg->getLocEnd(), "arguments to BPF program definition must be named");
        return false;
      }
      fn_args_.push_back(arg);
      if (fn_args_.size() > 1) {
        // Move the args into a preamble section where the same params are
        // declared and initialized from pt_regs.
        // Todo: this init should be done only when the program requests it.
        string text = rewriter_.getRewrittenText(expansionRange(arg->getSourceRange()));
        arg->addAttr(UnavailableAttr::CreateImplicit(C, "ptregs"));
        size_t d = fn_args_.size() - 2;
        const char *reg = calling_conv_regs[d];
        preamble += " " + text + " = " + fn_args_[0]->getName().str() + "->" +
                    string(reg) + ";";
      }
    }
    if (D->param_size() > 1) {
      rewriter_.ReplaceText(
          expansionRange(SourceRange(D->getParamDecl(0)->getLocEnd(),
                      D->getParamDecl(D->getNumParams() - 1)->getLocEnd())),
          fn_args_[0]->getName());
    }
    // for each trace argument, convert the variable from ptregs to something on stack
    if (CompoundStmt *S = dyn_cast<CompoundStmt>(D->getBody()))
      rewriter_.ReplaceText(S->getLBracLoc(), 1, preamble);
  } else if (D->hasBody() &&
             rewriter_.getSourceMgr().getFileID(real_start_loc)
               == rewriter_.getSourceMgr().getMainFileID()) {
    // rewritable functions that are static should be always treated as helper
    rewriter_.InsertText(real_start_loc, "__attribute__((always_inline))\n");
  }
  return true;
}

// Reverse the order of call traversal so that parameters inside of
// function calls will get rewritten before the call itself, otherwise
// text mangling will result.
bool BTypeVisitor::TraverseCallExpr(CallExpr *Call) {
  for (auto child : Call->children())
    if (!TraverseStmt(child))
      return false;
  if (!WalkUpFromCallExpr(Call))
    return false;
  return true;
}

// convert calls of the type:
//  table.foo(&key)
// to:
//  bpf_table_foo_elem(bpf_pseudo_fd(table), &key [,&leaf])
bool BTypeVisitor::VisitCallExpr(CallExpr *Call) {
  // make sure node is a reference to a bpf table, which is assured by the
  // presence of the section("maps/<typename>") GNU __attribute__
  if (MemberExpr *Memb = dyn_cast<MemberExpr>(Call->getCallee()->IgnoreImplicit())) {
    StringRef memb_name = Memb->getMemberDecl()->getName();
    if (DeclRefExpr *Ref = dyn_cast<DeclRefExpr>(Memb->getBase())) {
      if (SectionAttr *A = Ref->getDecl()->getAttr<SectionAttr>()) {
        if (!A->getName().startswith("maps"))
          return true;

        string args = rewriter_.getRewrittenText(expansionRange(SourceRange(Call->getArg(0)->getLocStart(),
                                                   Call->getArg(Call->getNumArgs() - 1)->getLocEnd())));

        // find the table fd, which was opened at declaration time
        TableStorage::iterator desc;
        Path local_path({fe_.id(), Ref->getDecl()->getName()});
        Path global_path({Ref->getDecl()->getName()});
        if (!fe_.table_storage().Find(local_path, desc)) {
          if (!fe_.table_storage().Find(global_path, desc)) {
            error(Ref->getLocEnd(), "bpf_table %0 failed to open") << Ref->getDecl()->getName();
            return false;
          }
        }
        string fd = to_string(desc->second.fd);
        string prefix, suffix;
        string txt;
        auto rewrite_start = Call->getLocStart();
        auto rewrite_end = Call->getLocEnd();
        if (memb_name == "lookup_or_init") {
          string name = Ref->getDecl()->getName();
          string arg0 = rewriter_.getRewrittenText(expansionRange(Call->getArg(0)->getSourceRange()));
          string arg1 = rewriter_.getRewrittenText(expansionRange(Call->getArg(1)->getSourceRange()));
          string lookup = "bpf_map_lookup_elem_(bpf_pseudo_fd(1, " + fd + ")";
          string update = "bpf_map_update_elem_(bpf_pseudo_fd(1, " + fd + ")";
          txt  = "({typeof(" + name + ".leaf) *leaf = " + lookup + ", " + arg0 + "); ";
          txt += "if (!leaf) {";
          txt += " " + update + ", " + arg0 + ", " + arg1 + ", BPF_NOEXIST);";
          txt += " leaf = " + lookup + ", " + arg0 + ");";
          txt += " if (!leaf) return 0;";
          txt += "}";
          txt += "leaf;})";
        } else if (memb_name == "increment") {
          string name = Ref->getDecl()->getName();
          string arg0 = rewriter_.getRewrittenText(expansionRange(Call->getArg(0)->getSourceRange()));
          string lookup = "bpf_map_lookup_elem_(bpf_pseudo_fd(1, " + fd + ")";
          string update = "bpf_map_update_elem_(bpf_pseudo_fd(1, " + fd + ")";
          txt  = "({ typeof(" + name + ".key) _key = " + arg0 + "; ";
          txt += "typeof(" + name + ".leaf) *_leaf = " + lookup + ", &_key); ";
          txt += "if (_leaf) (*_leaf)++; ";
          if (desc->second.type == BPF_MAP_TYPE_HASH) {
            txt += "else { typeof(" + name + ".leaf) _zleaf; __builtin_memset(&_zleaf, 0, sizeof(_zleaf)); ";
            txt += "_zleaf++; ";
            txt += update + ", &_key, &_zleaf, BPF_NOEXIST); } ";
          }
          txt += "})";
        } else if (memb_name == "perf_submit") {
          string name = Ref->getDecl()->getName();
          string arg0 = rewriter_.getRewrittenText(expansionRange(Call->getArg(0)->getSourceRange()));
          string args_other = rewriter_.getRewrittenText(expansionRange(SourceRange(Call->getArg(1)->getLocStart(),
                                                           Call->getArg(2)->getLocEnd())));
          txt = "bpf_perf_event_output(" + arg0 + ", bpf_pseudo_fd(1, " + fd + ")";
          txt += ", CUR_CPU_IDENTIFIER, " + args_other + ")";
        } else if (memb_name == "perf_submit_skb") {
          string skb = rewriter_.getRewrittenText(expansionRange(Call->getArg(0)->getSourceRange()));
          string skb_len = rewriter_.getRewrittenText(expansionRange(Call->getArg(1)->getSourceRange()));
          string meta = rewriter_.getRewrittenText(expansionRange(Call->getArg(2)->getSourceRange()));
          string meta_len = rewriter_.getRewrittenText(expansionRange(Call->getArg(3)->getSourceRange()));
          txt = "bpf_perf_event_output(" +
            skb + ", " +
            "bpf_pseudo_fd(1, " + fd + "), " +
            "((__u64)" + skb_len + " << 32) | BPF_F_CURRENT_CPU, " +
            meta + ", " +
            meta_len + ");";
        } else if (memb_name == "get_stackid") {
          if (desc->second.type == BPF_MAP_TYPE_STACK_TRACE) {
            string arg0 =
                rewriter_.getRewrittenText(expansionRange(Call->getArg(0)->getSourceRange()));
            txt = "bcc_get_stackid(";
            txt += "bpf_pseudo_fd(1, " + fd + "), " + arg0;
            rewrite_end = Call->getArg(0)->getLocEnd();
            } else {
              error(Call->getLocStart(), "get_stackid only available on stacktrace maps");
              return false;
            }
        } else {
          if (memb_name == "lookup") {
            prefix = "bpf_map_lookup_elem";
            suffix = ")";
          } else if (memb_name == "update") {
            prefix = "bpf_map_update_elem";
            suffix = ", BPF_ANY)";
          } else if (memb_name == "insert") {
            if (desc->second.type == BPF_MAP_TYPE_ARRAY) {
              warning(Call->getLocStart(), "all element of an array already exist; insert() will have no effect");
            }
            prefix = "bpf_map_update_elem";
            suffix = ", BPF_NOEXIST)";
          } else if (memb_name == "delete") {
            prefix = "bpf_map_delete_elem";
            suffix = ")";
          } else if (memb_name == "call") {
            prefix = "bpf_tail_call_";
            suffix = ")";
          } else if (memb_name == "perf_read") {
            prefix = "bpf_perf_event_read";
            suffix = ")";
          } else if (memb_name == "perf_counter_value") {
            prefix = "bpf_perf_event_read_value";
            suffix = ")";
          } else {
            error(Call->getLocStart(), "invalid bpf_table operation %0") << memb_name;
            return false;
          }
          prefix += "((void *)bpf_pseudo_fd(1, " + fd + "), ";

          txt = prefix + args + suffix;
        }
        if (!rewriter_.isRewritable(rewrite_start) || !rewriter_.isRewritable(rewrite_end)) {
          error(Call->getLocStart(), "cannot use map function inside a macro");
          return false;
        }
        rewriter_.ReplaceText(expansionRange(SourceRange(rewrite_start, rewrite_end)), txt);
        return true;
      }
    }
  } else if (Call->getCalleeDecl()) {
    NamedDecl *Decl = dyn_cast<NamedDecl>(Call->getCalleeDecl());
    if (!Decl) return true;
    if (AsmLabelAttr *A = Decl->getAttr<AsmLabelAttr>()) {
      // Functions with the tag asm("llvm.bpf.extra") are implemented in the
      // rewriter rather than as a macro since they may also include nested
      // rewrites, and clang::Rewriter does not support rewrites in macros,
      // unless one preprocesses the entire source file.
      if (A->getLabel() == "llvm.bpf.extra") {
        if (!rewriter_.isRewritable(Call->getLocStart())) {
          error(Call->getLocStart(), "cannot use builtin inside a macro");
          return false;
        }

        vector<string> args;
        for (auto arg : Call->arguments())
          args.push_back(rewriter_.getRewrittenText(expansionRange(arg->getSourceRange())));

        string text;
        if (Decl->getName() == "incr_cksum_l3") {
          text = "bpf_l3_csum_replace_(" + fn_args_[0]->getName().str() + ", (u64)";
          text += args[0] + ", " + args[1] + ", " + args[2] + ", sizeof(" + args[2] + "))";
          rewriter_.ReplaceText(expansionRange(Call->getSourceRange()), text);
        } else if (Decl->getName() == "incr_cksum_l4") {
          text = "bpf_l4_csum_replace_(" + fn_args_[0]->getName().str() + ", (u64)";
          text += args[0] + ", " + args[1] + ", " + args[2];
          text += ", ((" + args[3] + " & 0x1) << 4) | sizeof(" + args[2] + "))";
          rewriter_.ReplaceText(expansionRange(Call->getSourceRange()), text);
        } else if (Decl->getName() == "bpf_trace_printk") {
          checkFormatSpecifiers(args[0], Call->getArg(0)->getLocStart());
          //  #define bpf_trace_printk(fmt, args...)
          //    ({ char _fmt[] = fmt; bpf_trace_printk_(_fmt, sizeof(_fmt), args...); })
          text = "({ char _fmt[] = " + args[0] + "; bpf_trace_printk_(_fmt, sizeof(_fmt)";
          if (args.size() <= 1) {
            text += "); })";
            rewriter_.ReplaceText(expansionRange(Call->getSourceRange()), text);
          } else {
            rewriter_.ReplaceText(expansionRange(SourceRange(Call->getLocStart(), Call->getArg(0)->getLocEnd())), text);
            rewriter_.InsertTextAfter(Call->getLocEnd(), "); }");
          }
        } else if (Decl->getName() == "bpf_num_cpus") {
          int numcpu = sysconf(_SC_NPROCESSORS_ONLN);
          if (numcpu <= 0)
            numcpu = 1;
          text = to_string(numcpu);
          rewriter_.ReplaceText(expansionRange(Call->getSourceRange()), text);
        } else if (Decl->getName() == "bpf_usdt_readarg_p") {
          text = "({ u64 __addr = 0x0; ";
          text += "_bpf_readarg_" + current_fn_ + "_" + args[0] + "(" +
                  args[1] + ", &__addr, sizeof(__addr));";
          text += "bpf_probe_read(" + args[2] + ", " + args[3] +
                  ", (void *)__addr);";
          text += "})";
          rewriter_.ReplaceText(expansionRange(Call->getSourceRange()), text);
        } else if (Decl->getName() == "bpf_usdt_readarg") {
          text = "_bpf_readarg_" + current_fn_ + "_" + args[0] + "(" + args[1] +
                 ", " + args[2] + ", sizeof(*(" + args[2] + ")))";
          rewriter_.ReplaceText(expansionRange(Call->getSourceRange()), text);
        }
      }
    } else if (FunctionDecl *F = dyn_cast<FunctionDecl>(Decl)) {
      if (F->isExternallyVisible() && !F->getBuiltinID()) {
        auto start_loc = rewriter_.getSourceMgr().getFileLoc(Decl->getLocStart());
        if (rewriter_.getSourceMgr().getFileID(start_loc)
            == rewriter_.getSourceMgr().getMainFileID()) {
          error(Call->getLocStart(), "cannot call non-static helper function");
          return false;
        }
      }
    }
  }
  return true;
}

bool BTypeVisitor::checkFormatSpecifiers(const string& fmt, SourceLocation loc) {
  unsigned nb_specifiers = 0, i, j;
  bool has_s = false;
  for (i = 0; i < fmt.length(); i++) {
    if (!isascii(fmt[i]) || (!isprint(fmt[i]) && !isspace(fmt[i]))) {
      warning(loc.getLocWithOffset(i), "unrecognized character");
      return false;
    }
    if (fmt[i] != '%')
      continue;
    if (nb_specifiers >= 3) {
      warning(loc.getLocWithOffset(i), "cannot use more than 3 conversion specifiers");
      return false;
    }
    nb_specifiers++;
    i++;
    if (fmt[i] == 'l') {
      i++;
    } else if (fmt[i] == 'p' || fmt[i] == 's') {
      i++;
      if (!isspace(fmt[i]) && !ispunct(fmt[i]) && fmt[i] != 0) {
        warning(loc.getLocWithOffset(i - 2),
                "only %%d %%u %%x %%ld %%lu %%lx %%lld %%llu %%llx %%p %%s conversion specifiers allowed");
        return false;
      }
      if (fmt[i - 1] == 's') {
        if (has_s) {
          warning(loc.getLocWithOffset(i - 2), "cannot use several %%s conversion specifiers");
          return false;
        }
        has_s = true;
      }
      continue;
    }
    j = 1;
    if (fmt[i] == 'l') {
      i++;
      j++;
    }
    if (fmt[i] != 'd' && fmt[i] != 'u' && fmt[i] != 'x') {
      warning(loc.getLocWithOffset(i - j),
              "only %%d %%u %%x %%ld %%lu %%lx %%lld %%llu %%llx %%p %%s conversion specifiers allowed");
      return false;
    }
  }
  return true;
}

bool BTypeVisitor::VisitBinaryOperator(BinaryOperator *E) {
  if (!E->isAssignmentOp())
    return true;
  Expr *LHS = E->getLHS()->IgnoreImplicit();
  if (MemberExpr *Memb = dyn_cast<MemberExpr>(LHS)) {
    if (DeclRefExpr *Base = dyn_cast<DeclRefExpr>(Memb->getBase()->IgnoreImplicit())) {
      if (DeprecatedAttr *A = Base->getDecl()->getAttr<DeprecatedAttr>()) {
        if (A->getMessage() == "packet") {
          if (FieldDecl *F = dyn_cast<FieldDecl>(Memb->getMemberDecl())) {
            if (!rewriter_.isRewritable(E->getLocStart())) {
              error(E->getLocStart(), "cannot use \"packet\" header type inside a macro");
              return false;
            }
            uint64_t ofs = C.getFieldOffset(F);
            uint64_t sz = F->isBitField() ? F->getBitWidthValue(C) : C.getTypeSize(F->getType());
            string base = rewriter_.getRewrittenText(expansionRange(Base->getSourceRange()));
            string text = "bpf_dins_pkt(" + fn_args_[0]->getName().str() + ", (u64)" + base + "+" + to_string(ofs >> 3)
                + ", " + to_string(ofs & 0x7) + ", " + to_string(sz) + ",";
            rewriter_.ReplaceText(expansionRange(SourceRange(E->getLocStart(), E->getOperatorLoc())), text);
            rewriter_.InsertTextAfterToken(E->getLocEnd(), ")");
          }
        }
      }
    }
  }
  return true;
}
bool BTypeVisitor::VisitImplicitCastExpr(ImplicitCastExpr *E) {
  // use dext only for RValues
  if (E->getCastKind() != CK_LValueToRValue)
    return true;
  MemberExpr *Memb = dyn_cast<MemberExpr>(E->IgnoreImplicit());
  if (!Memb)
    return true;
  Expr *Base = Memb->getBase()->IgnoreImplicit();
  if (DeclRefExpr *Ref = dyn_cast<DeclRefExpr>(Base)) {
    if (DeprecatedAttr *A = Ref->getDecl()->getAttr<DeprecatedAttr>()) {
      if (A->getMessage() == "packet") {
        if (FieldDecl *F = dyn_cast<FieldDecl>(Memb->getMemberDecl())) {
          if (!rewriter_.isRewritable(E->getLocStart())) {
            error(E->getLocStart(), "cannot use \"packet\" header type inside a macro");
            return false;
          }
          uint64_t ofs = C.getFieldOffset(F);
          uint64_t sz = F->isBitField() ? F->getBitWidthValue(C) : C.getTypeSize(F->getType());
          string text = "bpf_dext_pkt(" + fn_args_[0]->getName().str() + ", (u64)" + Ref->getDecl()->getName().str() + "+"
              + to_string(ofs >> 3) + ", " + to_string(ofs & 0x7) + ", " + to_string(sz) + ")";
          rewriter_.ReplaceText(expansionRange(E->getSourceRange()), text);
        }
      }
    }
  }
  return true;
}

SourceRange
BTypeVisitor::expansionRange(SourceRange range) {
  return rewriter_.getSourceMgr().getExpansionRange(range);
}

template <unsigned N>
DiagnosticBuilder BTypeVisitor::error(SourceLocation loc, const char (&fmt)[N]) {
  unsigned int diag_id = C.getDiagnostics().getCustomDiagID(DiagnosticsEngine::Error, fmt);
  return C.getDiagnostics().Report(loc, diag_id);
}

template <unsigned N>
DiagnosticBuilder BTypeVisitor::warning(SourceLocation loc, const char (&fmt)[N]) {
  unsigned int diag_id = C.getDiagnostics().getCustomDiagID(DiagnosticsEngine::Warning, fmt);
  return C.getDiagnostics().Report(loc, diag_id);
}

// Open table FDs when bpf tables (as denoted by section("maps*") attribute)
// are declared.
bool BTypeVisitor::VisitVarDecl(VarDecl *Decl) {
  const RecordType *R = Decl->getType()->getAs<RecordType>();
  if (SectionAttr *A = Decl->getAttr<SectionAttr>()) {
    if (!A->getName().startswith("maps"))
      return true;
    if (!R) {
      error(Decl->getLocEnd(), "invalid type for bpf_table, expect struct");
      return false;
    }
    const RecordDecl *RD = R->getDecl()->getDefinition();

    TableDesc table;
    TableStorage::iterator table_it;
    table.name = Decl->getName();
    Path local_path({fe_.id(), table.name});
    Path global_path({table.name});
    QualType key_type, leaf_type;

    unsigned i = 0;
    for (auto F : RD->fields()) {
      if (F->getType().getTypePtr()->isIncompleteType()) {
        error(F->getLocStart(), "unknown type");
        return false;
      }

      size_t sz = C.getTypeSize(F->getType()) >> 3;
      if (F->getName() == "key") {
        if (sz == 0) {
          error(F->getLocStart(), "invalid zero-sized leaf");
          return false;
        }
        table.key_size = sz;
        key_type = F->getType();
      } else if (F->getName() == "leaf") {
        if (sz == 0) {
          error(F->getLocStart(), "invalid zero-sized leaf");
          return false;
        }
        table.leaf_size = sz;
        leaf_type = F->getType();
      } else if (F->getName() == "max_entries") {
        unsigned idx = F->getFieldIndex();
        if (auto I = dyn_cast_or_null<InitListExpr>(Decl->getInit())) {
          llvm::APSInt res;
          if (I->getInit(idx)->EvaluateAsInt(res, C)) {
            table.max_entries = res.getExtValue();
          }
        }
      } else if (F->getName() == "flags") {
        unsigned idx = F->getFieldIndex();
        if (auto I = dyn_cast_or_null<InitListExpr>(Decl->getInit())) {
          llvm::APSInt res;
          if (I->getInit(idx)->EvaluateAsInt(res, C)) {
            table.flags = res.getExtValue();
          }
        }
      }
      ++i;
    }

    bpf_map_type map_type = BPF_MAP_TYPE_UNSPEC;
    if (A->getName() == "maps/hash") {
      map_type = BPF_MAP_TYPE_HASH;
    } else if (A->getName() == "maps/array") {
      map_type = BPF_MAP_TYPE_ARRAY;
    } else if (A->getName() == "maps/percpu_hash") {
      map_type = BPF_MAP_TYPE_PERCPU_HASH;
    } else if (A->getName() == "maps/percpu_array") {
      map_type = BPF_MAP_TYPE_PERCPU_ARRAY;
    } else if (A->getName() == "maps/lru_hash") {
      map_type = BPF_MAP_TYPE_LRU_HASH;
    } else if (A->getName() == "maps/lru_percpu_hash") {
      map_type = BPF_MAP_TYPE_LRU_PERCPU_HASH;
    } else if (A->getName() == "maps/lpm_trie") {
      map_type = BPF_MAP_TYPE_LPM_TRIE;
    } else if (A->getName() == "maps/histogram") {
      map_type = BPF_MAP_TYPE_HASH;
      if (key_type->isSpecificBuiltinType(BuiltinType::Int))
        map_type = BPF_MAP_TYPE_ARRAY;
      if (!leaf_type->isSpecificBuiltinType(BuiltinType::ULongLong))
        error(Decl->getLocStart(), "histogram leaf type must be u64, got %0") << leaf_type;
    } else if (A->getName() == "maps/prog") {
      map_type = BPF_MAP_TYPE_PROG_ARRAY;
    } else if (A->getName() == "maps/perf_output") {
      map_type = BPF_MAP_TYPE_PERF_EVENT_ARRAY;
      int numcpu = get_possible_cpus().size();
      if (numcpu <= 0)
        numcpu = 1;
      table.max_entries = numcpu;
    } else if (A->getName() == "maps/perf_array") {
      map_type = BPF_MAP_TYPE_PERF_EVENT_ARRAY;
    } else if (A->getName() == "maps/stacktrace") {
      map_type = BPF_MAP_TYPE_STACK_TRACE;
    } else if (A->getName() == "maps/extern") {
      if (!fe_.table_storage().Find(global_path, table_it)) {
        error(Decl->getLocStart(), "reference to undefined table");
        return false;
      }
      table = table_it->second.dup();
      table.is_extern = true;
    } else if (A->getName() == "maps/export") {
      if (table.name.substr(0, 2) == "__")
        table.name = table.name.substr(2);
      Path local_path({fe_.id(), table.name});
      Path global_path({table.name});
      if (!fe_.table_storage().Find(local_path, table_it)) {
        error(Decl->getLocStart(), "reference to undefined table");
        return false;
      }
      fe_.table_storage().Insert(global_path, table_it->second.dup());
      return true;
    }

    if (!table.is_extern) {
      if (map_type == BPF_MAP_TYPE_UNSPEC) {
        error(Decl->getLocStart(), "unsupported map type: %0") << A->getName();
        return false;
      }

      table.type = map_type;
      table.fd = bpf_create_map(map_type, table.name.c_str(),
                                table.key_size, table.leaf_size,
                                table.max_entries, table.flags);
    }
    if (table.fd < 0) {
      error(Decl->getLocStart(), "could not open bpf map: %0\nis %1 map type enabled in your kernel?") <<
          strerror(errno) << A->getName();
      return false;
    }

    if (!table.is_extern)
      fe_.table_storage().VisitMapType(table, C, key_type, leaf_type);
    fe_.table_storage().Insert(local_path, move(table));
  } else if (const PointerType *P = Decl->getType()->getAs<PointerType>()) {
    // if var is a pointer to a packet type, clone the annotation into the var
    // decl so that the packet dext/dins rewriter can catch it
    if (const RecordType *RT = P->getPointeeType()->getAs<RecordType>()) {
      if (const RecordDecl *RD = RT->getDecl()->getDefinition()) {
        if (DeprecatedAttr *DA = RD->getAttr<DeprecatedAttr>()) {
          if (DA->getMessage() == "packet") {
            Decl->addAttr(DA->clone(C));
          }
        }
      }
    }
  }
  return true;
}

// First traversal of AST to retrieve maps with external pointers.
BTypeConsumer::BTypeConsumer(ASTContext &C, BFrontendAction &fe,
                             Rewriter &rewriter, set<Decl *> &m)
    : fe_(fe),
      map_visitor_(m),
      btype_visitor_(C, fe),
      probe_visitor_(C, rewriter, m) {}

bool BTypeConsumer::HandleTopLevelDecl(DeclGroupRef Group) {
  for (auto D : Group) {
    if (FunctionDecl *F = dyn_cast<FunctionDecl>(D)) {
      if (fe_.is_rewritable_ext_func(F)) {
        for (auto arg : F->parameters()) {
          if (arg != F->getParamDecl(0) && !arg->getType()->isFundamentalType()) {
            map_visitor_.set_ptreg(arg);
          }
        }
        map_visitor_.TraverseDecl(D);
      }
    }
  }
  return true;
}

void BTypeConsumer::HandleTranslationUnit(ASTContext &Context) {
  DeclContext::decl_iterator it;
  DeclContext *DC = TranslationUnitDecl::castToDeclContext(Context.getTranslationUnitDecl());

  /**
   * ProbeVisitor's traversal runs after an entire translation unit has been parsed.
   * to make sure maps with external pointers have been identified.
   */
  for (it = DC->decls_begin(); it != DC->decls_end(); it++) {
    Decl *D = *it;
    if (FunctionDecl *F = dyn_cast<FunctionDecl>(D)) {
      if (fe_.is_rewritable_ext_func(F)) {
        for (auto arg : F->parameters()) {
          if (arg != F->getParamDecl(0) && !arg->getType()->isFundamentalType())
            probe_visitor_.set_ptreg(arg);
        }
        probe_visitor_.TraverseDecl(D);
      }
    }

    btype_visitor_.TraverseDecl(D);
  }
}

BFrontendAction::BFrontendAction(llvm::raw_ostream &os, unsigned flags,
                                 TableStorage &ts, const std::string &id,
                                 const std::string &main_path,
                                 FuncSource &func_src, std::string &mod_src)
    : os_(os),
      flags_(flags),
      ts_(ts),
      id_(id),
      rewriter_(new Rewriter),
      main_path_(main_path),
      func_src_(func_src),
      mod_src_(mod_src) {}

bool BFrontendAction::is_rewritable_ext_func(FunctionDecl *D) {
  StringRef file_name = rewriter_->getSourceMgr().getFilename(D->getLocStart());
  return (D->isExternallyVisible() && D->hasBody() &&
          (file_name.empty() || file_name == main_path_));
}

void BFrontendAction::EndSourceFileAction() {
  if (flags_ & DEBUG_PREPROCESSOR)
    rewriter_->getEditBuffer(rewriter_->getSourceMgr().getMainFileID()).write(llvm::errs());
  if (flags_ & DEBUG_SOURCE) {
    llvm::raw_string_ostream tmp_os(mod_src_);
    rewriter_->getEditBuffer(rewriter_->getSourceMgr().getMainFileID())
        .write(tmp_os);
  }

  for (auto func : func_range_) {
    auto f = func.first;
    string bd = rewriter_->getRewrittenText(func_range_[f]);
    func_src_.set_src_rewritten(f, bd);
  }
  rewriter_->getEditBuffer(rewriter_->getSourceMgr().getMainFileID()).write(os_);
  os_.flush();
}

unique_ptr<ASTConsumer> BFrontendAction::CreateASTConsumer(CompilerInstance &Compiler, llvm::StringRef InFile) {
  rewriter_->setSourceMgr(Compiler.getSourceManager(), Compiler.getLangOpts());
  vector<unique_ptr<ASTConsumer>> consumers;
  consumers.push_back(unique_ptr<ASTConsumer>(new BTypeConsumer(Compiler.getASTContext(), *this, *rewriter_, m_)));
  return unique_ptr<ASTConsumer>(new MultiplexConsumer(std::move(consumers)));
}

}<|MERGE_RESOLUTION|>--- conflicted
+++ resolved
@@ -50,9 +50,21 @@
 const char *calling_conv_regs_arm64[] = {"regs[0]", "regs[1]", "regs[2]",
                                        "regs[3]", "regs[4]", "regs[5]"};
 
-<<<<<<< HEAD
-const char *calling_conv_regs_arm[] = {"regs[0]", "regs[1]", "regs[2]",
-                                       "regs[3]", "regs[4]", "regs[5]"};
+const char *calling_conv_regs_arm[] = {"uregs[0]", "uregs[1]", "uregs[2]",
+                                       "uregs[3]"};
+
+// todo: support more archs
+#if defined(__powerpc__)
+const char **calling_conv_regs = calling_conv_regs_ppc;
+#elif defined(__s390x__)
+const char **calling_conv_regs = calling_conv_regs_s390x;
+#elif defined(__aarch64__)
+const char **calling_conv_regs = calling_conv_regs_arm64;
+#elif defined(__arm__)
+const char **calling_conv_regs = calling_conv_regs_arm;
+#else
+const char **calling_conv_regs = calling_conv_regs_x86;
+#endif
 
 void *get_call_conv_cb(bcc_arch_t arch)
 {
@@ -85,23 +97,6 @@
   ret = (const char **)run_arch_callback(get_call_conv_cb);
   return ret;
 }
-=======
-const char *calling_conv_regs_arm[] = {"uregs[0]", "uregs[1]", "uregs[2]",
-                                       "uregs[3]"};
-
-// todo: support more archs
-#if defined(__powerpc__)
-const char **calling_conv_regs = calling_conv_regs_ppc;
-#elif defined(__s390x__)
-const char **calling_conv_regs = calling_conv_regs_s390x;
-#elif defined(__aarch64__)
-const char **calling_conv_regs = calling_conv_regs_arm64;
-#elif defined(__arm__)
-const char **calling_conv_regs = calling_conv_regs_arm;
-#else
-const char **calling_conv_regs = calling_conv_regs_x86;
-#endif
->>>>>>> 8eb8fb2e
 
 using std::map;
 using std::move;
@@ -243,11 +238,7 @@
   string rhs = rewriter_.getRewrittenText(expansionRange(sub->getSourceRange()));
   string text;
   text = "({ typeof(" + E->getType().getAsString() + ") _val; __builtin_memset(&_val, 0, sizeof(_val));";
-<<<<<<< HEAD
-  text += " bpf_probe_read(&_val, sizeof(_val), (u64)";
-=======
   text += " bpf_probe_read(&_val, sizeof(_val), (char *)";
->>>>>>> 8eb8fb2e
   text += rhs + "); _val; })";
   rewriter_.ReplaceText(expansionRange(E->getSourceRange()), text);
   return true;
@@ -283,14 +274,9 @@
   string base_type = base->getType()->getPointeeType().getAsString();
   string pre, post;
   pre = "({ typeof(" + E->getType().getAsString() + ") _val; __builtin_memset(&_val, 0, sizeof(_val));";
-<<<<<<< HEAD
-  pre += " bpf_probe_read(&_val, sizeof(_val), (u64)&";
-  post = rhs + "); _val; })";
-=======
   pre += " bpf_probe_read(&_val, sizeof(_val), (char *)";
   post = " + offsetof(" + base_type + ", " + rhs + ")";
   post += "); _val; })";
->>>>>>> 8eb8fb2e
   rewriter_.InsertText(E->getLocStart(), pre);
   rewriter_.ReplaceText(expansionRange(SourceRange(member, E->getLocEnd())), post);
   return true;
