--- conflicted
+++ resolved
@@ -925,14 +925,13 @@
       fprintf(stderr, "Event name (%s) is too long for buffer\n", ev_name);
       goto error;
     }
-    res = snprintf(buf, sizeof(buf), "%c:%ss/%s %s:0x%lx", attach_type==BPF_PROBE_ENTRY ? 'p' : 'r',
+    res = snprintf(buf, sizeof(buf), "%c:%ss/%s %s:0x%"PRIx64, attach_type==BPF_PROBE_ENTRY ? 'p' : 'r',
                    event_type, event_alias, binary_path, offset);
     if (res < 0 || res >= sizeof(buf)) {
       fprintf(stderr, "Event alias (%s) too long for buffer\n", event_alias);
       goto error;
     }
 
-<<<<<<< HEAD
     ns_fd = enter_mount_ns(pid);
     if (write(kfd, buf, strlen(buf)) < 0) {
       if (errno == EINVAL)
@@ -943,19 +942,6 @@
     kfd = -1;
     exit_mount_ns(ns_fd);
     ns_fd = -1;
-=======
-  res = snprintf(event_alias, sizeof(event_alias), "%s_bcc_%d", ev_name, getpid());
-  if (res < 0 || res >= sizeof(event_alias)) {
-    fprintf(stderr, "Event name (%s) is too long for buffer\n", ev_name);
-    goto error;
-  }
-  res = snprintf(buf, sizeof(buf), "%c:%ss/%s %s:0x%"PRIx64, attach_type==BPF_PROBE_ENTRY ? 'p' : 'r',
-			event_type, event_alias, binary_path, offset);
-  if (res < 0 || res >= sizeof(buf)) {
-    fprintf(stderr, "Event alias (%s) too long for buffer\n", event_alias);
-    goto error;
-  }
->>>>>>> 8eb8fb2e
 
     snprintf(buf, sizeof(buf), "/sys/kernel/debug/tracing/events/%ss/%s", event_type, event_alias);
   }
